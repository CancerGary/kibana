--- conflicted
+++ resolved
@@ -18,12 +18,11 @@
 echo "--- Build dependencies report"
 node scripts/licenses_csv_report "--csv=target/dependencies-$VERSION.csv"
 
-<<<<<<< HEAD
 echo "--- Extract default i18n messages"
 mkdir -p target/i18n
 node scripts/i18n_extract
 buildkite-agent artifact upload "target/i18n/en.json"
-=======
+
 # Release verification
 if [[ "${RELEASE_BUILD:-}" == "true" ]]; then
   echo "--- Build and push Kibana Cloud Distribution"
@@ -50,5 +49,4 @@
 
 cd target
 buildkite-agent artifact upload "*"
-cd -
->>>>>>> 27ff7d34
+cd -