--- conflicted
+++ resolved
@@ -130,22 +130,6 @@
           </EuiFlexItem>
         )}
         <StyledEuiFlexItem grow={true}>
-<<<<<<< HEAD
-          {false ? (
-            <EventDetails
-              browserFields={browserFields}
-              data={detailsData!}
-              id={event.eventId!}
-              isAlert={isAlert}
-              onViewSelected={setView}
-              timelineTabType={timelineTabType}
-              timelineId={timelineId}
-              view={view}
-            />
-          ) : (
-            <CompactCasesTable />
-          )}
-=======
           <EventDetails
             browserFields={browserFields}
             data={detailsData!}
@@ -158,7 +142,6 @@
             timelineTabType={timelineTabType}
             eventView={eventView}
           />
->>>>>>> 98f79995
         </StyledEuiFlexItem>
       </StyledFlexGroup>
     );
