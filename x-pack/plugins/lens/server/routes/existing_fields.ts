--- conflicted
+++ resolved
@@ -133,12 +133,9 @@
     index: indexPattern.title,
     timeFieldName: timeFieldName || indexPattern.timeFieldName,
     fields,
-<<<<<<< HEAD
     // @ts-expect-error The MappingRuntimeField from @elastic/elasticsearch does not expose the "composite" runtime type yet
     runtimeMappings,
-=======
     includeFrozen,
->>>>>>> e2a673fa
   });
 
   return {
@@ -173,11 +170,8 @@
   fromDate,
   toDate,
   fields,
-<<<<<<< HEAD
   runtimeMappings,
-=======
   includeFrozen,
->>>>>>> e2a673fa
 }: {
   client: ElasticsearchClient;
   index: string;
@@ -186,11 +180,8 @@
   fromDate?: string;
   toDate?: string;
   fields: Field[];
-<<<<<<< HEAD
   runtimeMappings: estypes.MappingRuntimeFields;
-=======
   includeFrozen: boolean;
->>>>>>> e2a673fa
 }) {
   const filter =
     timeFieldName && fromDate && toDate
