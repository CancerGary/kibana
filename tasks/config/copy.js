--- conflicted
+++ resolved
@@ -10,14 +10,9 @@
         '!src/**/__tests__/**',
         '!src/test_utils/**',
         '!src/fixtures/**',
-<<<<<<< HEAD
-        '!src/plugins/devMode/**',
-        '!src/plugins/testsBundle/**',
-        '!src/plugins/console/public/tests/**',
-=======
         '!src/plugins/dev_mode/**',
         '!src/plugins/tests_bundle/**',
->>>>>>> a6607c51
+        '!src/plugins/console/public/tests/**',
         '!src/cli/cluster/**',
       ],
       dest: 'build/kibana',
