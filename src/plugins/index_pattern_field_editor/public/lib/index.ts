/*
 * Copyright Elasticsearch B.V. and/or licensed to Elasticsearch B.V. under one
 * or more contributor license agreements. Licensed under the Elastic License
 * 2.0 and the Server Side Public License, v 1; you may not use this file except
 * in compliance with, at your election, the Elastic License 2.0 or the Server
 * Side Public License, v 1.
 */

<<<<<<< HEAD
=======
export { deserializeField, painlessErrorToMonacoMarker } from './serialization';

>>>>>>> a0cf6d37
export { getLinks } from './documentation';

export { parseEsError } from './runtime_field_validation';

export type { ApiService } from './api';

export { initApi } from './api';<|MERGE_RESOLUTION|>--- conflicted
+++ resolved
@@ -6,11 +6,8 @@
  * Side Public License, v 1.
  */
 
-<<<<<<< HEAD
-=======
-export { deserializeField, painlessErrorToMonacoMarker } from './serialization';
+export { painlessErrorToMonacoMarker } from './serialization';
 
->>>>>>> a0cf6d37
 export { getLinks } from './documentation';
 
 export { parseEsError } from './runtime_field_validation';
