/*
 * Copyright Elasticsearch B.V. and/or licensed to Elasticsearch B.V. under one
 * or more contributor license agreements. Licensed under the Elastic License
 * 2.0 and the Server Side Public License, v 1; you may not use this file except
 * in compliance with, at your election, the Elastic License 2.0 or the Server
 * Side Public License, v 1.
 */

/* eslint-disable max-classes-per-file */

import { KbnFieldType, getKbnFieldType } from '@kbn/field-types';
import { KBN_FIELD_TYPES } from '@kbn/field-types';
<<<<<<< HEAD
import type { RuntimeFieldSpec, RuntimeType } from '../types';
=======
import type { RuntimeFieldSpec } from '../types';
>>>>>>> d8924985
import type { IFieldType } from './types';
import { FieldSpec, DataView } from '..';
import {
  shortenDottedString,
  isDataViewFieldSubtypeMulti,
  isDataViewFieldSubtypeNested,
  getDataViewFieldSubtypeMulti,
  getDataViewFieldSubtypeNested,
} from './utils';

/** @public */
export class DataViewField implements IFieldType {
  readonly spec: FieldSpec;
  // not writable or serialized
  private readonly kbnFieldType: KbnFieldType;

  constructor(spec: FieldSpec) {
    this.spec = { ...spec, type: spec.name === '_source' ? '_source' : spec.type };

    this.kbnFieldType = getKbnFieldType(spec.type);
  }

  // writable attrs
  /**
   * Count is used for field popularity
   */
  public get count() {
    return this.spec.count || 0;
  }

  public set count(count: number) {
    this.spec.count = count;
  }

  public get runtimeField() {
    return this.spec.runtimeField;
  }

  public set runtimeField(runtimeField: RuntimeFieldSpec | undefined) {
    this.spec.runtimeField = runtimeField;
  }

  /**
   * Script field code
   */
  public get script() {
    return this.spec.script;
  }

  public set script(script) {
    this.spec.script = script;
  }

  /**
   * Script field language
   */
  public get lang() {
    return this.spec.lang;
  }

  public set lang(lang) {
    this.spec.lang = lang;
  }

  public get customLabel() {
    return this.spec.customLabel;
  }

  public set customLabel(customLabel) {
    this.spec.customLabel = customLabel;
  }

  /**
   * Description of field type conflicts across different indices in the same index pattern
   */
  public get conflictDescriptions() {
    return this.spec.conflictDescriptions;
  }

  public set conflictDescriptions(conflictDescriptions) {
    this.spec.conflictDescriptions = conflictDescriptions;
  }

  // read only attrs
  public get name() {
    return this.spec.name;
  }

  public get displayName(): string {
    return this.spec.customLabel
      ? this.spec.customLabel
      : this.spec.shortDotsEnable
      ? shortenDottedString(this.spec.name)
      : this.spec.name;
  }

  public get type() {
<<<<<<< HEAD
    if (this.isRuntimeField) {
      let type: RuntimeType = this.runtimeField?.type!;
      if (this.isRuntimeCompositeSubField) {
        const [, subFieldName] = this.name.split('.');
        // We return the subField type (with fallback mechanism to "composite" type)
        type = this.runtimeField?.fields![subFieldName]?.type ?? this.runtimeField?.type!;
      }
      return castEsToKbnFieldTypeName(type);
    }

=======
>>>>>>> d8924985
    return this.spec.type;
  }

  public get esTypes() {
<<<<<<< HEAD
    if (this.isRuntimeField) {
      if (this.isRuntimeCompositeSubField) {
        const [, subFieldName] = this.name.split('.');
        // We return the subField type (with fallback mechanism to "composite" type)
        return [this.runtimeField?.fields![subFieldName]?.type ?? this.runtimeField?.type!];
      }
      return [this.runtimeField?.type!];
    }
=======
>>>>>>> d8924985
    return this.spec.esTypes;
  }

  public get scripted() {
    return !!this.spec.scripted;
  }

  public get searchable() {
    return !!(this.spec.searchable || this.scripted);
  }

  public get aggregatable() {
    return !!(this.spec.aggregatable || this.scripted);
  }

  public get readFromDocValues() {
    return !!(this.spec.readFromDocValues && !this.scripted);
  }

  public get subType() {
    return this.spec.subType;
  }

  /**
   * Is the field part of the index mapping?
   */
  public get isMapped() {
    return this.spec.isMapped;
  }

  public get isRuntimeField() {
    return !this.isMapped && this.runtimeField !== undefined;
  }

  // not writable, not serialized
  public get sortable() {
    return (
      this.name === '_score' ||
      ((this.spec.indexed || this.aggregatable) && this.kbnFieldType.sortable)
    );
  }

  public get filterable() {
    return (
      this.name === '_id' ||
      this.scripted ||
      ((this.spec.indexed || this.searchable) && this.kbnFieldType.filterable)
    );
  }

  public get visualizable() {
    const notVisualizableFieldTypes: string[] = [KBN_FIELD_TYPES.UNKNOWN, KBN_FIELD_TYPES.CONFLICT];
    return this.aggregatable && !notVisualizableFieldTypes.includes(this.spec.type);
  }

  public isSubtypeNested() {
    return isDataViewFieldSubtypeNested(this);
  }

  public isSubtypeMulti() {
    return isDataViewFieldSubtypeMulti(this);
  }

  public getSubtypeNested() {
    return getDataViewFieldSubtypeNested(this);
  }

  public getSubtypeMulti() {
    return getDataViewFieldSubtypeMulti(this);
  }

  public deleteCount() {
    delete this.spec.count;
  }

  public toJSON() {
    return {
      count: this.count,
      script: this.script,
      lang: this.lang,
      conflictDescriptions: this.conflictDescriptions,
      name: this.name,
      type: this.type,
      esTypes: this.esTypes,
      scripted: this.scripted,
      searchable: this.searchable,
      aggregatable: this.aggregatable,
      readFromDocValues: this.readFromDocValues,
      subType: this.subType,
      customLabel: this.customLabel,
    };
  }

  public toSpec({
    getFormatterForField,
  }: {
    getFormatterForField?: DataView['getFormatterForField'];
  } = {}): FieldSpec {
    return {
      count: this.count,
      script: this.script,
      lang: this.lang,
      conflictDescriptions: this.conflictDescriptions,
      name: this.name,
      type: this.type,
      esTypes: this.esTypes,
      scripted: this.scripted,
      searchable: this.searchable,
      aggregatable: this.aggregatable,
      readFromDocValues: this.readFromDocValues,
      subType: this.subType,
      format: getFormatterForField ? getFormatterForField(this).toJSON() : undefined,
      customLabel: this.customLabel,
      shortDotsEnable: this.spec.shortDotsEnable,
      runtimeField: this.runtimeField,
      isMapped: this.isMapped,
    };
  }

<<<<<<< HEAD
  private get isRuntimeCompositeSubField(): boolean {
    if (!this.isRuntimeField) {
      return false;
    }
    return this.runtimeField!.type === 'composite';
=======
  public isRuntimeCompositeSubField() {
    return this.runtimeField?.type === 'composite';
>>>>>>> d8924985
  }
}

/**
 * @deprecated Use DataViewField instead. All index pattern interfaces were renamed.
 */
export class IndexPatternField extends DataViewField {}<|MERGE_RESOLUTION|>--- conflicted
+++ resolved
@@ -10,11 +10,7 @@
 
 import { KbnFieldType, getKbnFieldType } from '@kbn/field-types';
 import { KBN_FIELD_TYPES } from '@kbn/field-types';
-<<<<<<< HEAD
-import type { RuntimeFieldSpec, RuntimeType } from '../types';
-=======
 import type { RuntimeFieldSpec } from '../types';
->>>>>>> d8924985
 import type { IFieldType } from './types';
 import { FieldSpec, DataView } from '..';
 import {
@@ -112,34 +108,10 @@
   }
 
   public get type() {
-<<<<<<< HEAD
-    if (this.isRuntimeField) {
-      let type: RuntimeType = this.runtimeField?.type!;
-      if (this.isRuntimeCompositeSubField) {
-        const [, subFieldName] = this.name.split('.');
-        // We return the subField type (with fallback mechanism to "composite" type)
-        type = this.runtimeField?.fields![subFieldName]?.type ?? this.runtimeField?.type!;
-      }
-      return castEsToKbnFieldTypeName(type);
-    }
-
-=======
->>>>>>> d8924985
     return this.spec.type;
   }
 
   public get esTypes() {
-<<<<<<< HEAD
-    if (this.isRuntimeField) {
-      if (this.isRuntimeCompositeSubField) {
-        const [, subFieldName] = this.name.split('.');
-        // We return the subField type (with fallback mechanism to "composite" type)
-        return [this.runtimeField?.fields![subFieldName]?.type ?? this.runtimeField?.type!];
-      }
-      return [this.runtimeField?.type!];
-    }
-=======
->>>>>>> d8924985
     return this.spec.esTypes;
   }
 
@@ -259,16 +231,8 @@
     };
   }
 
-<<<<<<< HEAD
-  private get isRuntimeCompositeSubField(): boolean {
-    if (!this.isRuntimeField) {
-      return false;
-    }
-    return this.runtimeField!.type === 'composite';
-=======
   public isRuntimeCompositeSubField() {
     return this.runtimeField?.type === 'composite';
->>>>>>> d8924985
   }
 }
 
