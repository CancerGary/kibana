/*
 * Copyright Elasticsearch B.V. and/or licensed to Elasticsearch B.V. under one
 * or more contributor license agreements. Licensed under the Elastic License
 * 2.0 and the Server Side Public License, v 1; you may not use this file except
 * in compliance with, at your election, the Elastic License 2.0 or the Server
 * Side Public License, v 1.
 */

/* eslint react-hooks/exhaustive-deps: 2 */

import React, { useReducer, useCallback, useEffect, useRef, useMemo, ReactNode } from 'react';
import useDebounce from 'react-use/lib/useDebounce';
import {
  EuiBasicTableColumn,
  EuiButton,
  EuiCallOut,
  EuiEmptyPrompt,
  Pagination,
  Direction,
  EuiSpacer,
  EuiTableActionsColumnType,
  SearchFilterConfig,
} from '@elastic/eui';
import { i18n } from '@kbn/i18n';
<<<<<<< HEAD
import { FormattedMessage } from '@kbn/i18n-react';
import { ThemeServiceStart, HttpFetchError, ToastsStart, ApplicationStart } from '@kbn/core/public';
import { keyBy, uniq, get } from 'lodash';
=======
import { FormattedMessage, FormattedRelative } from '@kbn/i18n-react';
import type { IHttpFetchError } from '@kbn/core-http-browser';
import type { ThemeServiceStart, ToastsStart, ApplicationStart } from '@kbn/core/public';
import { debounce, keyBy, sortBy, uniq, get } from 'lodash';
import React from 'react';
import moment from 'moment';
>>>>>>> 51a3d4a5
import { KibanaPageTemplate } from '../page_template';
import { toMountPoint } from '../util';
import { Table, ConfirmDeleteModal, ListingLimitWarning } from './components';
import type { Action } from './actions';
import { reducer } from './reducer';

export interface Props<T> {
  createItem?(): void;
  deleteItems?(items: T[]): Promise<void>;
  editItem?(item: T): void;
  entityName: string;
  entityNamePlural: string;
  findItems(query: string): Promise<{ total: number; hits: T[] }>;
  listingLimit: number;
  initialFilter: string;
  initialPageSize: number;
  /**
   * Should be an EuiEmptyPrompt (but TS doesn't support this typing)
   */
  emptyPrompt?: JSX.Element;
  tableColumns: Array<EuiBasicTableColumn<T>>;
  tableListTitle: string;
  toastNotifications: ToastsStart;
  /**
   * Id of the heading element describing the table. This id will be used as `aria-labelledby` of the wrapper element.
   * If the table is not empty, this component renders its own h1 element using the same id.
   */
  headingId?: string;
  /**
   * Indicates which column should be used as the identifying cell in each row.
   */
  rowHeader: string;
  /**
   * Describes the content of the table. If not specified, the caption will be "This table contains {itemCount} rows."
   */
  tableCaption: string;
  searchFilters?: SearchFilterConfig[];
  theme: ThemeServiceStart;
  application: ApplicationStart;
  children?: ReactNode | undefined;
}

export interface State<T = unknown> {
  items: T[];
  hasInitialFetchReturned: boolean;
  isFetchingItems: boolean;
  isDeletingItems: boolean;
  showDeleteModal: boolean;
<<<<<<< HEAD
  fetchError?: HttpFetchError;
  searchQuery: string;
=======
  showLimitError: boolean;
  fetchError?: IHttpFetchError<Error>;
  filter: string;
>>>>>>> 51a3d4a5
  selectedIds: string[];
  totalItems: number;
  tableColumns: Array<EuiBasicTableColumn<T>> | null;
  pagination: Pagination;
  tableSort?: {
    field: keyof T;
    direction: Direction;
  };
}

function TableListView<T>({
  findItems,
  createItem,
  editItem,
  deleteItems,
  initialFilter: initialQuery,
  tableListTitle,
  entityName,
  entityNamePlural,
  headingId,
  rowHeader,
  tableCaption,
  tableColumns: tableColumnsProps,
  searchFilters,
  initialPageSize,
  listingLimit,
  emptyPrompt,
  toastNotifications,
  application,
  theme,
  children,
}: Props<T>) {
  const isMounted = useRef(false);
  const fetchIdx = useRef(0);

  const [state, dispatch] = useReducer<(state: State<T>, action: Action<T>) => State<T>>(reducer, {
    items: [],
    totalItems: 0,
    hasInitialFetchReturned: false,
    isFetchingItems: false,
    isDeletingItems: false,
    showDeleteModal: false,
    selectedIds: [],
    tableColumns: null,
    searchQuery: initialQuery,
    pagination: {
      pageIndex: 0,
      totalItemCount: 0,
      pageSize: initialPageSize,
      pageSizeOptions: uniq([10, 20, 50, initialPageSize]).sort(),
    },
  });

  const {
    searchQuery,
    hasInitialFetchReturned,
    isFetchingItems,
    items,
    fetchError,
    showDeleteModal,
    isDeletingItems,
    selectedIds,
    totalItems,
    tableColumns: stateTableColumns,
    pagination,
    tableSort,
  } = state;
  const hasNoItems = !isFetchingItems && items.length === 0 && !searchQuery;
  const pageDataTestSubject = `${entityName}LandingPage`;
  const showFetchError = Boolean(fetchError);
  const showLimitError = !showFetchError && totalItems > listingLimit;

  const tableColumns = useMemo(() => {
    let columns = tableColumnsProps.slice();

    if (stateTableColumns) {
      columns = columns.concat(stateTableColumns);
    }

    // Add "Actions" column
    if (editItem) {
      const actions: EuiTableActionsColumnType<T>['actions'] = [
        {
          name: (item) =>
            i18n.translate('kibana-react.tableListView.listing.table.editActionName', {
              defaultMessage: 'Edit {itemDescription}',
              values: {
                itemDescription: get(item, rowHeader),
              },
            }),
          description: i18n.translate(
            'kibana-react.tableListView.listing.table.editActionDescription',
            {
              defaultMessage: 'Edit',
            }
          ),
          icon: 'pencil',
          type: 'icon',
          enabled: (v) => !(v as unknown as { error: string })?.error,
          onClick: editItem,
        },
      ];

      columns.push({
        name: i18n.translate('kibana-react.tableListView.listing.table.actionTitle', {
          defaultMessage: 'Actions',
        }),
        width: '100px',
        actions,
      });
    }

    return columns;
  }, [tableColumnsProps, stateTableColumns, editItem, rowHeader]);
  const itemsById = useMemo(() => {
    return keyBy(items, 'id');
  }, [items]);
  const selectedItems = useMemo(() => {
    return selectedIds.map((id) => itemsById[id]);
  }, [selectedIds, itemsById]);

  // ------------
  // Callbacks
  // ------------
  const fetchItems = useCallback(async () => {
    dispatch({ type: 'onFetchItems' });

    try {
      const idx = ++fetchIdx.current;
      const response = await findItems(searchQuery);

      if (!isMounted.current) {
        return;
      }

      if (idx === fetchIdx.current) {
        dispatch({
          type: 'onFetchItemsSuccess',
          data: {
            response,
          },
        });
      }
    } catch (err) {
      dispatch({
        type: 'onFetchItemsError',
        data: err,
      });
    }
  }, [searchQuery, findItems]);

  const deleteSelectedItems = useCallback(async () => {
    if (isDeletingItems) {
      return;
    }

    dispatch({ type: 'onDeleteItems' });

    try {
      await deleteItems!(selectedItems);
    } catch (error) {
      toastNotifications.addDanger({
        title: toMountPoint(
          <FormattedMessage
            id="kibana-react.tableListView.listing.unableToDeleteDangerMessage"
            defaultMessage="Unable to delete {entityName}(s)"
            values={{ entityName }}
          />,
          { theme$: theme.theme$ }
        ),
        text: `${error}`,
      });
    }

    fetchItems();

    dispatch({ type: 'onItemsDeleted' });
  }, [
    deleteItems,
    entityName,
    fetchItems,
    isDeletingItems,
    selectedItems,
    theme.theme$,
    toastNotifications,
  ]);

  const renderCreateButton = useCallback(() => {
    if (createItem) {
      return (
        <EuiButton
          onClick={createItem}
          data-test-subj="newItemButton"
          iconType="plusInCircleFilled"
          fill
        >
          <FormattedMessage
            id="kibana-react.tableListView.listing.createNewItemButtonLabel"
            defaultMessage="Create {entityName}"
            values={{ entityName }}
          />
        </EuiButton>
      );
    }
  }, [createItem, entityName]);

  const renderNoItemsMessage = useCallback(() => {
    if (emptyPrompt) {
      return emptyPrompt;
    } else {
      return (
        <EuiEmptyPrompt
          title={
            <h1>
              {
                <FormattedMessage
                  id="kibana-react.tableListView.listing.noAvailableItemsMessage"
                  defaultMessage="No {entityNamePlural} available."
                  values={{ entityNamePlural }}
                />
              }
            </h1>
          }
          actions={renderCreateButton()}
        />
      );
    }
  }, [emptyPrompt, entityNamePlural, renderCreateButton]);

  const renderFetchError = useCallback(() => {
    return (
      <React.Fragment>
        <EuiCallOut
          title={
            <FormattedMessage
              id="kibana-react.tableListView.listing.fetchErrorTitle"
              defaultMessage="Fetching listing failed"
            />
          }
          color="danger"
          iconType="alert"
        >
          <p>
            <FormattedMessage
              id="kibana-react.tableListView.listing.fetchErrorDescription"
              defaultMessage="The {entityName} listing could not be fetched: {message}."
              values={{
                entityName,
                message: fetchError!.body?.message || fetchError!.message,
              }}
            />
          </p>
        </EuiCallOut>
        <EuiSpacer size="m" />
      </React.Fragment>
    );
  }, [entityName, fetchError]);

  // ------------
  // Effects
  // ------------
  useDebounce(fetchItems, 300, [fetchItems]);

  useEffect(() => {
    isMounted.current = true;

    return () => {
      isMounted.current = false;
    };
  }, []);

  // ------------
  // Render
  // ------------
  if (!hasInitialFetchReturned) {
    return null;
  }

  if (!fetchError && hasNoItems) {
    return (
      <KibanaPageTemplate
        data-test-subj={pageDataTestSubject}
        pageBodyProps={{
          'aria-labelledby': hasInitialFetchReturned ? headingId : undefined,
        }}
        isEmptyState={true}
      >
        {renderNoItemsMessage()}
      </KibanaPageTemplate>
    );
  }

  return (
    <KibanaPageTemplate
      data-test-subj={pageDataTestSubject}
      pageHeader={{
        pageTitle: <span id={headingId}>{tableListTitle}</span>,
        rightSideItems: [renderCreateButton()],
        'data-test-subj': 'top-nav',
      }}
      pageBodyProps={{
        'aria-labelledby': hasInitialFetchReturned ? headingId : undefined,
      }}
    >
      {/* Any children passed to the component */}
      {children}

      {/* Too many items error */}
      {showLimitError && (
        <ListingLimitWarning
          canEditAdvancedSettings={Boolean(application.capabilities.advancedSettings.save)}
          advancedSettingsLink={application.getUrlForApp('management', {
            path: `/kibana/settings?query=savedObjects:listingLimit`,
          })}
          entityNamePlural={entityNamePlural}
          totalItems={totalItems}
          listingLimit={listingLimit}
        />
      )}

      {/* Error while fetching items */}
      {showFetchError && renderFetchError()}

      {/* Table of items */}
      <Table
        dispatch={dispatch}
        items={items}
        isFetchingItems={isFetchingItems}
        searchQuery={searchQuery}
        tableColumns={tableColumns}
        tableSort={tableSort}
        pagination={pagination}
        selectedIds={selectedIds}
        entityName={entityName}
        entityNamePlural={entityNamePlural}
        deleteItems={deleteItems}
        searchFilters={searchFilters}
        tableCaption={tableCaption}
        rowHeader={rowHeader}
      />

      {/* Delete modal */}
      {showDeleteModal && (
        <ConfirmDeleteModal<T>
          isDeletingItems={isDeletingItems}
          entityName={entityName}
          entityNamePlural={entityNamePlural}
          items={selectedItems}
          onConfirm={deleteSelectedItems}
          onCancel={() => dispatch({ type: 'onCancelDeleteItems' })}
        />
      )}
    </KibanaPageTemplate>
  );
}

export { TableListView };

// eslint-disable-next-line import/no-default-export
export default TableListView;<|MERGE_RESOLUTION|>--- conflicted
+++ resolved
@@ -22,18 +22,10 @@
   SearchFilterConfig,
 } from '@elastic/eui';
 import { i18n } from '@kbn/i18n';
-<<<<<<< HEAD
 import { FormattedMessage } from '@kbn/i18n-react';
-import { ThemeServiceStart, HttpFetchError, ToastsStart, ApplicationStart } from '@kbn/core/public';
-import { keyBy, uniq, get } from 'lodash';
-=======
-import { FormattedMessage, FormattedRelative } from '@kbn/i18n-react';
 import type { IHttpFetchError } from '@kbn/core-http-browser';
 import type { ThemeServiceStart, ToastsStart, ApplicationStart } from '@kbn/core/public';
-import { debounce, keyBy, sortBy, uniq, get } from 'lodash';
-import React from 'react';
-import moment from 'moment';
->>>>>>> 51a3d4a5
+import { keyBy, uniq, get } from 'lodash';
 import { KibanaPageTemplate } from '../page_template';
 import { toMountPoint } from '../util';
 import { Table, ConfirmDeleteModal, ListingLimitWarning } from './components';
@@ -82,14 +74,8 @@
   isFetchingItems: boolean;
   isDeletingItems: boolean;
   showDeleteModal: boolean;
-<<<<<<< HEAD
-  fetchError?: HttpFetchError;
+  fetchError?: IHttpFetchError<Error>;
   searchQuery: string;
-=======
-  showLimitError: boolean;
-  fetchError?: IHttpFetchError<Error>;
-  filter: string;
->>>>>>> 51a3d4a5
   selectedIds: string[];
   totalItems: number;
   tableColumns: Array<EuiBasicTableColumn<T>> | null;
