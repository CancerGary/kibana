/*
 * Copyright Elasticsearch B.V. and/or licensed to Elasticsearch B.V. under one
 * or more contributor license agreements. Licensed under the Elastic License
 * 2.0 and the Server Side Public License, v 1; you may not use this file except
 * in compliance with, at your election, the Elastic License 2.0 or the Server
 * Side Public License, v 1.
 */

// TODO: https://github.com/elastic/kibana/issues/109904
/* eslint-disable @kbn/eslint/no_export_all */

import { PluginInitializerContext } from '../../../core/public';
import { ConfigSchema } from '../config';

export * from './deprecated';

/*
 * Filters:
 */

export { getEsQueryConfig } from '../common';
export { FilterLabel, FilterItem } from './ui';
export { getDisplayValueFromFilter, generateFilters, extractTimeRange } from './query';

/**
 * Exporters (CSV)
 */

import { datatableToCSV, CSV_MIME_TYPE, cellHasFormulas, tableHasFormulas } from '../common';
export const exporters = {
  datatableToCSV,
  CSV_MIME_TYPE,
  cellHasFormulas,
  tableHasFormulas,
};

/*
 * Index patterns:
 */

import {
  isNestedField,
  isFilterable,
  isMultiField,
  getFieldSubtypeNested,
  getFieldSubtypeMulti,
} from '../common';

import {
  ILLEGAL_CHARACTERS_KEY,
  CONTAINS_SPACES_KEY,
  ILLEGAL_CHARACTERS_VISIBLE,
  ILLEGAL_CHARACTERS,
  validateDataView,
} from './data_views';

export type { IndexPatternsService } from './data_views';

// Index patterns namespace:
export const indexPatterns = {
  ILLEGAL_CHARACTERS_KEY,
  CONTAINS_SPACES_KEY,
  ILLEGAL_CHARACTERS_VISIBLE,
  ILLEGAL_CHARACTERS,
  isFilterable,
  isNestedField,
  isMultiField,
  getFieldSubtypeMulti,
  getFieldSubtypeNested,
  validate: validateDataView,
};

export type { IndexPatternsContract, DataViewsContract, TypeMeta } from './data_views';
export { IndexPattern, IndexPatternField } from './data_views';

export type {
  IIndexPattern,
  IFieldType,
  IndexPatternAttributes,
  AggregationRestrictions as IndexPatternAggRestrictions,
  IndexPatternLoadExpressionFunctionDefinition,
  GetFieldsOptions,
  AggregationRestrictions,
<<<<<<< HEAD
  IndexPatternListItem,
  RuntimeType,
=======
  DataViewListItem,
>>>>>>> f0465413
} from '../common';
export {
  ES_FIELD_TYPES,
  KBN_FIELD_TYPES,
  UI_SETTINGS,
  fieldList,
  DuplicateDataViewError,
} from '../common';

/*
 * Autocomplete query suggestions:
 */

export type {
  QuerySuggestion,
  QuerySuggestionGetFn,
  QuerySuggestionGetFnArgs,
  QuerySuggestionBasic,
  QuerySuggestionField,
  AutocompleteStart,
} from './autocomplete';

export { QuerySuggestionTypes } from './autocomplete';
/*
 * Search:
 */

import {
  // aggs
  CidrMask,
  intervalOptions,
  isDateHistogramBucketAggConfig,
  isNumberType,
  isStringType,
  isType,
  parentPipelineType,
  propFilter,
  siblingPipelineType,
  termsAggFilter,
  dateHistogramInterval,
  InvalidEsCalendarIntervalError,
  InvalidEsIntervalFormatError,
  IpAddress,
  isValidEsInterval,
  isValidInterval,
  parseEsInterval,
  parseInterval,
  toAbsoluteDates,
  boundsDescendingRaw,
  getNumberHistogramIntervalByDatatableColumn,
  getDateHistogramMetaDataByDatatableColumn,
  getResponseInspectorStats,
  // tabify
  tabifyAggResponse,
  tabifyGetColumns,
  checkColumnForPrecisionError,
} from '../common';

export { AggGroupLabels, AggGroupNames, METRIC_TYPES, BUCKET_TYPES } from '../common';

export type {
  // aggs
  AggConfigSerialized,
  AggGroupName,
  AggFunctionsMapping,
  AggParam,
  AggParamOption,
  AggParamType,
  AggConfigOptions,
  EsaggsExpressionFunctionDefinition,
  IAggConfig,
  IAggConfigs,
  IAggType,
  IFieldParamType,
  IMetricAggType,
  OptionedParamType,
  OptionedValueProp,
  ParsedInterval,
  // expressions
  ExecutionContextSearch,
  ExpressionFunctionKibana,
  ExpressionFunctionKibanaContext,
  ExpressionValueSearchContext,
  KibanaContext,
} from '../common';

export type { AggConfigs, AggConfig } from '../common';

export type {
  // search
  ES_SEARCH_STRATEGY,
  EsQuerySortValue,
  IEsSearchRequest,
  IEsSearchResponse,
  IKibanaSearchRequest,
  IKibanaSearchResponse,
  ISearchSetup,
  ISearchStart,
  ISearchStartSearchSource,
  ISearchGeneric,
  ISearchSource,
  SearchRequest,
  SearchSourceFields,
  SerializedSearchSourceFields,
  // errors
  IEsError,
  Reason,
  WaitUntilNextSessionCompletesOptions,
} from './search';

export {
  parseSearchSourceJSON,
  injectSearchSourceReferences,
  extractSearchSourceReferences,
  getSearchParamsFromRequest,
  noSearchSessionStorageCapabilityMessage,
  SEARCH_SESSIONS_MANAGEMENT_ID,
  waitUntilNextSessionCompletes$,
  isEsError,
  SearchSessionState,
  SortDirection,
  handleResponse,
} from './search';

export type {
  SearchSource,
  // TODO: remove these when data_enhanced is merged into data
  ISessionService,
  SearchSessionInfoProvider,
  ISessionsClient,
  SearchUsageCollector,
} from './search';

export type { ISearchOptions } from '../common';
export { isErrorResponse, isCompleteResponse, isPartialResponse } from '../common';

// Search namespace
export const search = {
  aggs: {
    CidrMask,
    dateHistogramInterval,
    intervalOptions,
    InvalidEsCalendarIntervalError,
    InvalidEsIntervalFormatError,
    IpAddress,
    isDateHistogramBucketAggConfig, // TODO: remove in build_pipeline refactor
    isNumberType,
    isStringType,
    isType,
    isValidEsInterval,
    isValidInterval,
    parentPipelineType,
    parseEsInterval,
    parseInterval,
    propFilter,
    siblingPipelineType,
    termsAggFilter,
    toAbsoluteDates,
    boundsDescendingRaw,
    getNumberHistogramIntervalByDatatableColumn,
    getDateHistogramMetaDataByDatatableColumn,
  },
  getResponseInspectorStats,
  tabifyAggResponse,
  tabifyGetColumns,
  checkColumnForPrecisionError,
};

/*
 * UI components
 */

export type {
  SearchBarProps,
  StatefulSearchBarProps,
  IndexPatternSelectProps,
  QueryStringInputProps,
} from './ui';

export { QueryStringInput, SearchBar } from './ui';

/**
 * Types to be shared externally
 * @public
 */
export type { RefreshInterval, TimeRange } from '../common';

export {
  createSavedQueryService,
  connectToQueryState,
  syncQueryStateWithUrl,
  getDefaultQuery,
  FilterManager,
  TimeHistory,
} from './query';

export type {
  QueryState,
  SavedQuery,
  SavedQueryService,
  SavedQueryTimeFilter,
  TimefilterContract,
  TimeHistoryContract,
  QueryStateChange,
  QueryStart,
  AutoRefreshDoneFn,
} from './query';

export type { AggsStart } from './search/aggs';

export { getTime, getKbnTypeNames } from '../common';

export { isTimeRange, isQuery } from '../common';

export type { ApplyGlobalFilterActionContext } from './actions';
export { ACTION_GLOBAL_APPLY_FILTER } from './actions';
export { APPLY_FILTER_TRIGGER } from './triggers';

/*
 * Plugin setup
 */

import { DataPublicPlugin } from './plugin';

export function plugin(initializerContext: PluginInitializerContext<ConfigSchema>) {
  return new DataPublicPlugin(initializerContext);
}

export type {
  DataPublicPluginSetup,
  DataPublicPluginStart,
  IDataPluginServices,
  DataPublicPluginStartUi,
  DataPublicPluginStartActions,
} from './types';

// Export plugin after all other imports
export type { DataPublicPlugin as DataPlugin };<|MERGE_RESOLUTION|>--- conflicted
+++ resolved
@@ -81,12 +81,8 @@
   IndexPatternLoadExpressionFunctionDefinition,
   GetFieldsOptions,
   AggregationRestrictions,
-<<<<<<< HEAD
-  IndexPatternListItem,
   RuntimeType,
-=======
   DataViewListItem,
->>>>>>> f0465413
 } from '../common';
 export {
   ES_FIELD_TYPES,
