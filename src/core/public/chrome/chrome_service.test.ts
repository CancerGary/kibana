/*
 * Copyright Elasticsearch B.V. and/or licensed to Elasticsearch B.V. under one
 * or more contributor license agreements. Licensed under the Elastic License
 * 2.0 and the Server Side Public License, v 1; you may not use this file except
 * in compliance with, at your election, the Elastic License 2.0 or the Server
 * Side Public License, v 1.
 */

import { shallow } from 'enzyme';
import React from 'react';
import * as Rx from 'rxjs';
import { take, toArray } from 'rxjs/operators';
import { App, PublicAppInfo } from '../application';
import { applicationServiceMock } from '../application/application_service.mock';
import { docLinksServiceMock } from '../doc_links/doc_links_service.mock';
import { httpServiceMock } from '../http/http_service.mock';
import { injectedMetadataServiceMock } from '../injected_metadata/injected_metadata_service.mock';
import { notificationServiceMock } from '../notifications/notifications_service.mock';
import { uiSettingsServiceMock } from '../ui_settings/ui_settings_service.mock';
import { ChromeService } from './chrome_service';
import { getAppInfo } from '../application/utils';

class FakeApp implements App {
  public title: string;
  public mount = () => () => {};
<<<<<<< HEAD
  constructor(public id: string, public chromeless?: boolean) {
    this.title = `${this.id} App`;
  }
=======

  constructor(public id: string, public chromeless?: boolean) {}
>>>>>>> b382500a
}

const store = new Map();
const originalLocalStorage = window.localStorage;

(window as any).localStorage = {
  setItem: (key: string, value: string) => store.set(String(key), String(value)),
  getItem: (key: string) => store.get(String(key)),
  removeItem: (key: string) => store.delete(String(key)),
};

function defaultStartDeps(availableApps?: App[]) {
  const deps = {
    application: applicationServiceMock.createInternalStartContract(),
    docLinks: docLinksServiceMock.createStartContract(),
    http: httpServiceMock.createStartContract(),
    injectedMetadata: injectedMetadataServiceMock.createStartContract(),
    notifications: notificationServiceMock.createStartContract(),
    uiSettings: uiSettingsServiceMock.createStartContract(),
  };

  if (availableApps) {
    deps.application.applications$ = new Rx.BehaviorSubject<Map<string, PublicAppInfo>>(
      new Map(availableApps.map((app) => [app.id, getAppInfo(app) as PublicAppInfo]))
    );
  }

  return deps;
}

function defaultStartTestOptions({
  browserSupportsCsp = true,
  kibanaVersion = 'version',
}: {
  browserSupportsCsp?: boolean;
  kibanaVersion?: string;
}): any {
  return {
    browserSupportsCsp,
    kibanaVersion,
  };
}

async function start({
  options = defaultStartTestOptions({}),
  cspConfigMock = { warnLegacyBrowsers: true },
  startDeps = defaultStartDeps(),
}: { options?: any; cspConfigMock?: any; startDeps?: ReturnType<typeof defaultStartDeps> } = {}) {
  const service = new ChromeService(options);

  if (cspConfigMock) {
    startDeps.injectedMetadata.getCspConfig.mockReturnValue(cspConfigMock);
  }

  return {
    service,
    startDeps,
    chrome: await service.start(startDeps),
  };
}

beforeEach(() => {
  store.clear();
  window.history.pushState(undefined, '', '#/home?a=b');
});

afterAll(() => {
  (window as any).localStorage = originalLocalStorage;
});

describe('start', () => {
  it('adds legacy browser warning if browserSupportsCsp is disabled and warnLegacyBrowsers is enabled', async () => {
    const { startDeps } = await start({
      options: { browserSupportsCsp: false, kibanaVersion: '7.0.0' },
    });

    expect(startDeps.notifications.toasts.addWarning.mock.calls).toMatchInlineSnapshot(`
      Array [
        Array [
          Object {
            "title": [Function],
          },
        ],
      ]
    `);
  });

  it('adds the kibana versioned class to the document body', async () => {
    const { chrome, service } = await start({
      options: { browserSupportsCsp: false, kibanaVersion: '1.2.3' },
    });
    const promise = chrome.getBodyClasses$().pipe(toArray()).toPromise();
    service.stop();
    await expect(promise).resolves.toMatchInlineSnapshot(`
            Array [
              Array [
                "kbnBody",
                "kbnBody--noHeaderBanner",
                "kbnBody--chromeHidden",
                "kbnVersion-1-2-3",
              ],
            ]
          `);
  });
  it('strips off "snapshot" from the kibana version if present', async () => {
    const { chrome, service } = await start({
      options: { browserSupportsCsp: false, kibanaVersion: '8.0.0-SnAPshot' },
    });
    const promise = chrome.getBodyClasses$().pipe(toArray()).toPromise();
    service.stop();
    await expect(promise).resolves.toMatchInlineSnapshot(`
            Array [
              Array [
                "kbnBody",
                "kbnBody--noHeaderBanner",
                "kbnBody--chromeHidden",
                "kbnVersion-8-0-0",
              ],
            ]
          `);
  });

  it('does not add legacy browser warning if browser supports CSP', async () => {
    const { startDeps } = await start();

    expect(startDeps.notifications.toasts.addWarning).not.toBeCalled();
  });

  it('does not add legacy browser warning if warnLegacyBrowsers is disabled', async () => {
    const { startDeps } = await start({
      options: { browserSupportsCsp: false },
      cspConfigMock: { warnLegacyBrowsers: false },
    });

    expect(startDeps.notifications.toasts.addWarning).not.toBeCalled();
  });

  describe('getComponent', () => {
    it('returns a renderable React component', async () => {
      const { chrome } = await start();

      // Have to do some fanagling to get the type system and enzyme to accept this.
      // Don't capture the snapshot because it's 600+ lines long.
      expect(shallow(React.createElement(() => chrome.getHeaderComponent()))).toBeDefined();
    });
  });

  describe('visibility', () => {
    it('emits false when no application is mounted', async () => {
      const { chrome, service } = await start();
      const promise = chrome.getIsVisible$().pipe(toArray()).toPromise();

      chrome.setIsVisible(true);
      chrome.setIsVisible(false);
      chrome.setIsVisible(true);
      service.stop();

      await expect(promise).resolves.toMatchInlineSnapshot(`
                      Array [
                        false,
                        false,
                        false,
                        false,
                      ]
                  `);
    });

    it('emits false until manually overridden when in embed mode', async () => {
      window.history.pushState(undefined, '', '#/home?a=b&embed=true');
      const startDeps = defaultStartDeps([new FakeApp('alpha')]);
      const { navigateToApp } = startDeps.application;
      const { chrome, service } = await start({ startDeps });

      const promise = chrome.getIsVisible$().pipe(toArray()).toPromise();

      await navigateToApp('alpha');

      chrome.setIsVisible(true);
      chrome.setIsVisible(false);

      service.stop();

      await expect(promise).resolves.toMatchInlineSnapshot(`
                      Array [
                        false,
                        false,
                        true,
                        false,
                      ]
                  `);
    });

    it('application-specified visibility on mount', async () => {
      const startDeps = defaultStartDeps([
        new FakeApp('alpha'), // An undefined `chromeless` is the same as setting to false.
        new FakeApp('beta', true),
        new FakeApp('gamma', false),
      ]);
      const { applications$, navigateToApp } = startDeps.application;
      const { chrome, service } = await start({ startDeps });
      const promise = chrome.getIsVisible$().pipe(toArray()).toPromise();

      const availableApps = await applications$.pipe(take(1)).toPromise();
      [...availableApps.keys()].forEach((appId) => navigateToApp(appId));
      service.stop();

      await expect(promise).resolves.toMatchInlineSnapshot(`
                      Array [
                        false,
                        true,
                        false,
                        true,
                      ]
                  `);
    });

    it('changing visibility has no effect on chrome-hiding application', async () => {
      const startDeps = defaultStartDeps([new FakeApp('alpha', true)]);
      const { navigateToApp } = startDeps.application;
      const { chrome, service } = await start({ startDeps });
      const promise = chrome.getIsVisible$().pipe(toArray()).toPromise();

      await navigateToApp('alpha');
      chrome.setIsVisible(true);
      service.stop();

      await expect(promise).resolves.toMatchInlineSnapshot(`
                      Array [
                        false,
                        false,
                        false,
                      ]
                  `);
    });
  });

  describe('badge', () => {
    it('updates/emits the current badge', async () => {
      const { chrome, service } = await start();
      const promise = chrome.getBadge$().pipe(toArray()).toPromise();

      chrome.setBadge({ text: 'foo', tooltip: `foo's tooltip` });
      chrome.setBadge({ text: 'bar', tooltip: `bar's tooltip` });
      chrome.setBadge(undefined);
      service.stop();

      await expect(promise).resolves.toMatchInlineSnapshot(`
                      Array [
                        undefined,
                        Object {
                          "text": "foo",
                          "tooltip": "foo's tooltip",
                        },
                        Object {
                          "text": "bar",
                          "tooltip": "bar's tooltip",
                        },
                        undefined,
                      ]
                  `);
    });
  });

  describe('breadcrumbs', () => {
    it('updates/emits the current set of breadcrumbs', async () => {
      const { chrome, service } = await start();
      const promise = chrome.getBreadcrumbs$().pipe(toArray()).toPromise();

      chrome.setBreadcrumbs([{ text: 'foo' }, { text: 'bar' }]);
      chrome.setBreadcrumbs([{ text: 'foo' }]);
      chrome.setBreadcrumbs([{ text: 'bar' }]);
      chrome.setBreadcrumbs([]);
      service.stop();

      await expect(promise).resolves.toMatchInlineSnapshot(`
                      Array [
                        Array [],
                        Array [
                          Object {
                            "text": "foo",
                          },
                          Object {
                            "text": "bar",
                          },
                        ],
                        Array [
                          Object {
                            "text": "foo",
                          },
                        ],
                        Array [
                          Object {
                            "text": "bar",
                          },
                        ],
                        Array [],
                      ]
                  `);
    });
  });

  describe('breadcrumbsAppendExtension$', () => {
    it('updates the breadcrumbsAppendExtension$', async () => {
      const { chrome, service } = await start();
      const promise = chrome.getBreadcrumbsAppendExtension$().pipe(toArray()).toPromise();

      chrome.setBreadcrumbsAppendExtension({
        content: (element) => () => {},
      });
      service.stop();

      await expect(promise).resolves.toMatchInlineSnapshot(`
              Array [
                undefined,
                Object {
                  "content": [Function],
                },
              ]
            `);
    });
  });

  describe('custom nav link', () => {
    it('updates/emits the current custom nav link', async () => {
      const { chrome, service } = await start();
      const promise = chrome.getCustomNavLink$().pipe(toArray()).toPromise();

      chrome.setCustomNavLink({ title: 'Manage cloud deployment' });
      chrome.setCustomNavLink(undefined);
      service.stop();

      await expect(promise).resolves.toMatchInlineSnapshot(`
              Array [
                undefined,
                Object {
                  "title": "Manage cloud deployment",
                },
                undefined,
              ]
            `);
    });
  });

  describe('help extension', () => {
    it('updates/emits the current help extension', async () => {
      const { chrome, service } = await start();
      const promise = chrome.getHelpExtension$().pipe(toArray()).toPromise();

      chrome.setHelpExtension({ appName: 'App name', content: () => () => undefined });
      chrome.setHelpExtension(undefined);
      service.stop();

      await expect(promise).resolves.toMatchInlineSnapshot(`
              Array [
                undefined,
                Object {
                  "appName": "App name",
                  "content": [Function],
                },
                undefined,
              ]
            `);
    });
  });

  describe('erase chrome fields', () => {
    it('while switching an app', async () => {
      const startDeps = defaultStartDeps([new FakeApp('alpha')]);
      const { navigateToApp } = startDeps.application;
      const { chrome, service } = await start({ startDeps });

      const helpExtensionPromise = chrome.getHelpExtension$().pipe(toArray()).toPromise();
      const breadcrumbsPromise = chrome.getBreadcrumbs$().pipe(toArray()).toPromise();
      const badgePromise = chrome.getBadge$().pipe(toArray()).toPromise();
      const docTitleResetSpy = jest.spyOn(chrome.docTitle, 'reset');

      const promises = Promise.all([helpExtensionPromise, breadcrumbsPromise, badgePromise]);

      chrome.setHelpExtension({ appName: 'App name' });
      chrome.setBreadcrumbs([{ text: 'App breadcrumb' }]);
      chrome.setBadge({ text: 'App badge', tooltip: 'App tooltip' });

      navigateToApp('alpha');

      service.stop();

      expect(docTitleResetSpy).toBeCalledTimes(1);
      await expect(promises).resolves.toMatchInlineSnapshot(`
                      Array [
                        Array [
                          undefined,
                          Object {
                            "appName": "App name",
                          },
                          undefined,
                        ],
                        Array [
                          Array [],
                          Array [
                            Object {
                              "text": "App breadcrumb",
                            },
                          ],
                          Array [],
                        ],
                        Array [
                          undefined,
                          Object {
                            "text": "App badge",
                            "tooltip": "App tooltip",
                          },
                          undefined,
                        ],
                      ]
                  `);
    });
  });
});

describe('stop', () => {
  it('completes applicationClass$, getIsNavDrawerLocked, breadcrumbs$, isVisible$, and brand$ observables', async () => {
    const { chrome, service } = await start();
    const promise = Rx.combineLatest([
      chrome.getIsNavDrawerLocked$(),
      chrome.getBreadcrumbs$(),
      chrome.getIsVisible$(),
      chrome.getHelpExtension$(),
    ]).toPromise();

    service.stop();
    await promise;
  });

  it('completes immediately if service already stopped', async () => {
    const { chrome, service } = await start();
    service.stop();

    await expect(
      Rx.combineLatest([
        chrome.getIsNavDrawerLocked$(),
        chrome.getBreadcrumbs$(),
        chrome.getIsVisible$(),
        chrome.getHelpExtension$(),
      ]).toPromise()
    ).resolves.toBe(undefined);
  });
});<|MERGE_RESOLUTION|>--- conflicted
+++ resolved
@@ -23,14 +23,10 @@
 class FakeApp implements App {
   public title: string;
   public mount = () => () => {};
-<<<<<<< HEAD
+
   constructor(public id: string, public chromeless?: boolean) {
     this.title = `${this.id} App`;
   }
-=======
-
-  constructor(public id: string, public chromeless?: boolean) {}
->>>>>>> b382500a
 }
 
 const store = new Map();
