define(function (require) {
  var _ = require('lodash');

  return function HandlerBaseClass(d3, Private) {
    var Data = Private(require('components/vislib/lib/data'));
    var Layout = Private(require('components/vislib/lib/layout'));
    var Legend = Private(require('components/vislib/lib/legend'));
    var Tooltip = Private(require('components/vislib/lib/tooltip'));
    var XAxis = Private(require('components/vislib/lib/x_axis'));
    var YAxis = Private(require('components/vislib/lib/y_axis'));
    var AxisTitle = Private(require('components/vislib/lib/axis_title'));
    var ChartTitle = Private(require('components/vislib/lib/chart_title'));

    /*
     * Handles building all the components of the visualization
     * arguments:
     *  vis => this object from vis.js
     *
     *  returns an object with reference to the vis.prototype,
     *  and news up all the constructors needed to build a visualization
     */
    function Handler(vis) {
      if (!(this instanceof Handler)) {
        return new Handler(vis);
      }

      this.data = new Data(vis.data, vis._attr);
      this.vis = vis;
      this.el = vis.el;
      this.ChartClass = vis.ChartClass;
      this._attr = _.defaults(vis._attr || {}, {
        'margin' : { top: 10, right: 3, bottom: 5, left: 3 }
      });

      // Visualization constructors
      // Add the visualization layout
      this.layout = new Layout(this.el, this.data.injectZeros(), this._attr.type);

      // Only add legend if addLegend attribute set
      if (this._attr.addLegend) {
        this.legend = new Legend(this.vis, this.el, this.data.getLabels(), this.data.getColorFunc(), this._attr);
      }

      // only add tooltip if addTooltip attribute set
      if (this._attr.addTooltip) {
        this.tooltip = new Tooltip(this.el, this.data.get('tooltipFormatter'));
      }

      // add a x axis
      this.xAxis = new XAxis({
        el: this.el,
        xValues: this.data.xValues(),
        ordered: this.data.get('ordered'),
        xAxisFormatter: this.data.get('xAxisFormatter'),
        _attr: this._attr
      });

      // add a y axis
      this.yAxis = new YAxis({
        el: this.el,
        yMax: this.data.getYMaxValue(),
        _attr: this._attr
      });

      // add axis titles
      this.axisTitle = new AxisTitle(this.el, this.data.get('xAxisLabel'), this.data.get('yAxisLabel'));

      // add chart titles
      this.chartTitle = new ChartTitle(this.el);

      // Array of objects to render to the visualization
      this.renderArray = _.filter([
        this.layout,
        this.legend,
        this.tooltip,
        this.axisTitle,
<<<<<<< HEAD
        this.chartTitle,
        this.yAxis,
        this.xAxis
      ];
=======
        this.chartTitle
      ], function (constructor) { return !!constructor; });
>>>>>>> 0bfdaf81
    }

    // Render the visualization
    Handler.prototype.render = function () {
      var self = this;
      // Save a reference to the charts
      var charts = this.charts = [];

      // Render objects in the render array
      _.forEach(this.renderArray, function (property) {
        if (typeof property.render === 'function') {
          property.render();
        }
      });

      // Add charts to the visualization
      d3.select(this.el)
        .selectAll('.chart')
        .each(function (chartData) {
          // new up the visualization type
          var chart = new self.ChartClass(self, this, chartData);

          // Bind events to the chart
          d3.rebind(chart, chart._attr.dispatch, 'on');

          // Bubble events up to the Vis Class and Events Class
          chart.on('click', function (e) {
            self.vis.emit('click', e);
          });

          chart.on('hover', function (e) {
            self.vis.emit('hover', e);
          });

          chart.on('brush', function (e) {
            self.vis.emit('brush', e);
          });

          // Save reference to charts
          charts.push(chart);

          // Render charts to screen
          chart.render();
        });
    };

    // Remove all DOM elements from the `el` provided
    Handler.prototype.removeAll = function (el) {
      return d3.select(el).selectAll('*').remove();
    };

    // Display an error message on the screen
    Handler.prototype.error = function (message) {
      this.removeAll(this.el);

      // Return an error wrapper DOM element
      return d3.select(this.el).append('div')
        // class name needs `chart` in it for the polling checkSize function
        // to continuously call render on resize
        .attr('class', 'chart error')
        .append('p')
        .text(message);
    };

    return Handler;
  };
});<|MERGE_RESOLUTION|>--- conflicted
+++ resolved
@@ -74,15 +74,10 @@
         this.legend,
         this.tooltip,
         this.axisTitle,
-<<<<<<< HEAD
         this.chartTitle,
         this.yAxis,
         this.xAxis
-      ];
-=======
-        this.chartTitle
-      ], function (constructor) { return !!constructor; });
->>>>>>> 0bfdaf81
+      ], Boolean);
     }
 
     // Render the visualization
