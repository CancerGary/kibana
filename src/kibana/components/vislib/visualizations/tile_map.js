--- conflicted
+++ resolved
@@ -358,19 +358,11 @@
         } else if (this._attr.mapType === 'Heatmap') {
           features = this.heatMap(map, mapData);
         } else {
-<<<<<<< HEAD
-          features = this.pinMarkers(mapData);
+          features = this.scaledCircleMarkers(map, mapData);
         }
       }
 
       return features;
-=======
-          featureLayer = this.scaledCircleMarkers(map, mapData);
-        }
-      }
-
-      return featureLayer;
->>>>>>> ec45d1a5
     };
 
     /**
