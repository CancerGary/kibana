--- conflicted
+++ resolved
@@ -181,11 +181,7 @@
               onAdd: function (map) {
                 $(fitContainer).html('<a class="leaflet-control-zoom fa fa-crop" title="Fit Data Bounds"></a>');
                 $(fitContainer).on('click', function () {
-<<<<<<< HEAD
-                  map.fitBounds(mapData._latlngs || featureLayer.getBounds());
-=======
                   self.fitBounds(map, mapData.features);
->>>>>>> f57b7dda
                 });
                 return fitContainer;
               },
@@ -254,16 +250,15 @@
     };
 
     /**
-     *  Get the Rectangles representing the geohash grid
-     *
-     * @param mapData [Buckets] [{properties: {rectangle: [[lng, lat], [lng, lat], [lng, lat], [lng, lat]]}}]
+     * Get the Rectangles representing the geohash grid
+     *
      * @return {LatLngRectangles[]}
      */
-    TileMap.prototype._getDataRectangles = function (mapData) {
-      return _(mapData)
-        .deepPluck('properties.rectangle')
-        .map(function (rectangle) { return rectangle.map(cloneAndReverse); })
-        .value();
+    TileMap.prototype._getDataRectangles = function () {
+      return _(this.geoJson.features)
+      .deepPluck('properties.rectangle')
+      .map(function (rectangle) { return rectangle.map(cloneAndReverse); })
+      .value();
     };
 
     /**
@@ -272,7 +267,6 @@
      * @method addLatLng
      * @return undefined
      */
-<<<<<<< HEAD
     TileMap.prototype.addLatLng = function () {
       this.geoJson.features.forEach(function (feature) {
         feature.properties.latLng = L.latLng(
@@ -280,10 +274,17 @@
           feature.geometry.coordinates[0]
         );
       });
-=======
-    TileMap.prototype.fitBounds = function (map, mapData) {
-      map.fitBounds(this._getDataRectangles(mapData));
->>>>>>> f57b7dda
+    };
+
+    /**
+     * zoom map to fit all features in featureLayer
+     *
+     * @method fitBounds
+     * @param map {Leaflet Object}
+     * @return {boolean}
+     */
+    TileMap.prototype.fitBounds = function (map) {
+      map.fitBounds(this._getDataRectangles());
     };
 
     /**
