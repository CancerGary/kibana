<div ng-controller="discover" class="app-container">
  <navbar>
    <form class="fill inline-form" ng-submit="fetch()" name="discoverSearch">
      <div class="typeahead" kbn-typeahead="discover">
        <div class="input-group"
          ng-class="discoverSearch.$invalid ? 'has-error' : ''">
          <input validate-query="searchSource"
            input-focus
            kbn-typeahead-input
            ng-model="state.query"
            placeholder="Search..."
            type="text"
            class="form-control">
          <button type="submit"
            ng-disabled="discoverSearch.$invalid">
            <span class="fa fa-search"></span></button>
          <!--<button type="button" ng-click="resetQuery()"><span class="fa fa-ban"></span></button>-->
        </div>
        <kbn-typeahead-items></kbn-typeahead-items>
      </div>
    </form>

    <div class="button-group">
      <kbn-tooltip text="New Search" placement="bottom" append-to-body="1">
        <button ng-click="newQuery()"><i class="fa fa-file-new-o"></i></button>
      </kbn-tooltip>
      <kbn-tooltip text="Save Search" placement="bottom" append-to-body="1">
        <button ng-click="toggleSave()"><i class="fa fa-save"></i></button>
      </kbn-tooltip>
      <kbn-tooltip text="Load Saved Search" placement="bottom" append-to-body="1">
        <button ng-click="toggleLoad()"><i class="fa fa-folder-open-o"></i></button>
      </kbn-tooltip>
      <kbn-tooltip text="Settings" placement="bottom" append-to-body="1">
        <button ng-click="toggleConfig()"><i class="fa fa-gear"></i></button>
      </kbn-tooltip>
    </div>
  </navbar>

  <config config-template="configTemplate" config-object="opts" config-close="configClose" config-submit="fetch"></config>

  <div class="container-fluid">
    <div class="row">
      <filter-bar state="state"></filter-bar>
    </div>
    <div class="row">
      <div class="col-md-2 sidebar-container">
        <disc-field-chooser
          fields="fields"
          toggle="toggleField"
          refresh="refreshFieldList"
          data="rows"
          filter="filterQuery"
          index-pattern="searchSource.get('index')"
          state="state">
        </disc-field-chooser>
      </div>

      <div class="discover-wrapper col-md-10">

        <div class="discover-info">
          <span ng-show="opts.savedSearch.id" class="discover-info-title">
            <span bindonce bo-bind="opts.savedSearch.title"></span>
            <i tooltip="Reload saved query" ng-click="resetQuery();" class="fa fa-undo small"></i>
          </span>
          <strong class="discover-info-hits">{{(hits || 0) | number:0}}</strong> hits
        </div>

        <div class="discover-content">
          <!-- no results -->
          <div ng-show="resultState === 'none'">
              <div class="col-md-10 col-md-offset-1">

                <h1>No results found <i class="fa fa-meh-o"></i></h1>

                <p>
                  Unfortunately I could not find any results matching your search. I tried really hard. I looked all over the place and frankly, I just couldn't find anything good. Help me, help you. Here's some ideas:
                </p>

                <div class="shard-failures" ng-show="failures">
                  <h3>Shard Failures</h3>
                  <p>The following shard failures ocurred:</p>
                  <ul>
                    <li ng-repeat="failure in failures | limitTo: failuresShown"><strong>Index:</strong> {{failure.index}} <strong>Shard:</strong> {{failure.shard}} <strong>Reason:</strong> {{failure.reason}} </li>
                  </ul>
                  <a ng-click="showAllFailures()" ng-if="failures.length > failuresShown">Show More</a>
                  <a ng-click="showLessFailures()" ng-if="failures.length === failuresShown && failures.length > 5">Show Less</a>
                </div>

                <div ng-show="opts.timefield">
                  <p>
                    <h3>Expand your time range</h3>
                    <p>I see you are looking at an index with a date field. It is possible your query does not match anything in the current time range, or that there is not data at all in the currently selected time range. Click the button below to open the time picker. For future reference you can open the time picker by clicking the <a class="btn btn-xs navbtn" ng-click="toggleTimepicker()">time picker <i class="fa fa-clock-o"></i></a> in the top right corner of your screen.
                  </p>
                </div>

                <h3>Refine your query</h3>
                <p>
                  The search bar at the top allows Kibana uses Elasticsearch's support for Lucene Query String syntax. Let's say we're searching web server logs that have been parsed into a few fields.
                </p>

                <p>

                  <h4>Examples:</h4>
                  Find requests that contain the number 200, in any field:
                  <pre>200</pre>

                  Or we can search in a specific field. Find 200 in the status field:
                  <pre>status:200</pre>

                  Find all status codes between 400-499:
                  <pre>status:[400 TO 499]</pre>

<<<<<<< HEAD
      <!-- result -->
      <div class="col-md-10 results" ng-show="resultState === 'ready'">
        <h3 ng-show="opts.savedSearch.id">
          <span bindonce bo-bind="opts.savedSearch.title"></span>
          <i tooltip="Reload saved query" ng-click="resetQuery();" class="fa fa-undo smallest small"></i>
        </h3>
        <div class="discover-timechart" ng-if="opts.timefield">
          <center class="small">
            <span tooltip="To change the time, click the clock icon in the navigation bar">{{timeRange.from | moment}} - {{timeRange.to | moment}}</span>
            <!-- TODO: Currently no way to apply this setting to the visualization -->
            <!-- <select
              class="form-control"
              ng-model="state.interval"
              ng-options="interval as interval for interval in intervalOptions"
              ng-change="setupVisualization();fetch()"
              >
            </select> -->
          </center>

          <div ng-show="searchSource.activeFetchCount" class="discover-overlay vis-overlay">
            <div class="spinner large"> </div>
=======
                  Find status codes 400-499 with the extension php:
                  <pre>status:[400 TO 499] AND extension:PHP</pre>

                  Or HTML
                  <pre>status:[400 TO 499] AND (extension:php OR extension:html)</pre>
                </p>

              </div>
>>>>>>> 025d8685
          </div>

          <!-- loading -->
          <div ng-show="resultState === 'loading'">
            <div class="discover-overlay">
              <h2>Searching</h2>
              <div class="spinner large"></div>
              <div ng-show="fetchStatus">{{fetchStatus.complete}}/{{fetchStatus.total}}</div>
            </div>
          </div>

          <!-- result -->
          <div class="results" ng-show="resultState === 'ready'">

            <div class="discover-timechart" ng-if="opts.timefield">
              <center class="small">
                <span tooltip="To change the time, click the clock icon in the navigation bar">{{timeRange.from | moment}} - {{timeRange.to | moment}}</span>
                <!-- TODO: Currently no way to apply this setting to the visualization -->
                <!-- <select
                  class="form-control"
                  ng-model="state.interval"
                  ng-options="interval as interval for interval in intervalOptions"
                  ng-change="setupVisualization();fetch()"
                  >
                </select> -->
              </center>

              <div ng-show="searchSource.activeFetchCount" class="discover-overlay">
                <div class="spinner large"> </div>
              </div>

              <visualize ng-if="vis && rows.length != 0" vis="vis" es-resp="mergedEsResp" search-source="searchSource"></visualize>
            </div>

            <div class="discover-table"
              fixed-scroll='table'
              fixed-scroll-trigger="state.columns">

              <kbn-table class="table table-condensed"
                rows="rows"
                columns="state.columns"
                sorting="state.sort"
                filtering="filterQuery"
                refresh="fetch"
                timefield="opts.timefield"
                index-pattern="indexPattern">
              </kbn-table>

              <div ng-if="rows.length == opts.sampleSize" class="discover-table-footer">
                <center>
                  These are the first {{opts.sampleSize}} results matching your query,
                  refine your search to see more. <a ng-click="toTop()">Back to top.</a>
                </center>
              </div>
            </div>
          </div>
        </div>
      </div>
    </div>
  </div>
</div><|MERGE_RESOLUTION|>--- conflicted
+++ resolved
@@ -99,7 +99,6 @@
                 </p>
 
                 <p>
-
                   <h4>Examples:</h4>
                   Find requests that contain the number 200, in any field:
                   <pre>200</pre>
@@ -110,29 +109,6 @@
                   Find all status codes between 400-499:
                   <pre>status:[400 TO 499]</pre>
 
-<<<<<<< HEAD
-      <!-- result -->
-      <div class="col-md-10 results" ng-show="resultState === 'ready'">
-        <h3 ng-show="opts.savedSearch.id">
-          <span bindonce bo-bind="opts.savedSearch.title"></span>
-          <i tooltip="Reload saved query" ng-click="resetQuery();" class="fa fa-undo smallest small"></i>
-        </h3>
-        <div class="discover-timechart" ng-if="opts.timefield">
-          <center class="small">
-            <span tooltip="To change the time, click the clock icon in the navigation bar">{{timeRange.from | moment}} - {{timeRange.to | moment}}</span>
-            <!-- TODO: Currently no way to apply this setting to the visualization -->
-            <!-- <select
-              class="form-control"
-              ng-model="state.interval"
-              ng-options="interval as interval for interval in intervalOptions"
-              ng-change="setupVisualization();fetch()"
-              >
-            </select> -->
-          </center>
-
-          <div ng-show="searchSource.activeFetchCount" class="discover-overlay vis-overlay">
-            <div class="spinner large"> </div>
-=======
                   Find status codes 400-499 with the extension php:
                   <pre>status:[400 TO 499] AND extension:PHP</pre>
 
@@ -141,7 +117,6 @@
                 </p>
 
               </div>
->>>>>>> 025d8685
           </div>
 
           <!-- loading -->
@@ -155,7 +130,6 @@
 
           <!-- result -->
           <div class="results" ng-show="resultState === 'ready'">
-
             <div class="discover-timechart" ng-if="opts.timefield">
               <center class="small">
                 <span tooltip="To change the time, click the clock icon in the navigation bar">{{timeRange.from | moment}} - {{timeRange.to | moment}}</span>
@@ -169,7 +143,7 @@
                 </select> -->
               </center>
 
-              <div ng-show="searchSource.activeFetchCount" class="discover-overlay">
+              <div ng-show="searchSource.activeFetchCount" class="discover-overlay vis-overlay">
                 <div class="spinner large"> </div>
               </div>
 
