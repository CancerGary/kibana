--- conflicted
+++ resolved
@@ -489,14 +489,13 @@
   }
 }
 
-<<<<<<< HEAD
+mark, .mark {
+  background-color: rgba(252, 229, 113, 1);
+}
+
 fieldset {
   margin: @form-group-margin-bottom;
   padding: @form-group-margin-bottom;
   border: 1px solid @input-border;
   border-radius: @input-border-radius;
-=======
-mark, .mark {
-  background-color: rgba(252, 229, 113, 1);
->>>>>>> 9d798910
 }