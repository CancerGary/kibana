--- conflicted
+++ resolved
@@ -74,13 +74,8 @@
       loadTestFile(require.resolve('./_metric_chart'));
     });
 
-<<<<<<< HEAD
-    describe('', function () {
+    describe('visualize ciGroup11', function () {
       this.tags('ciGroup11');
-=======
-    describe('visualize ciGroup4', function () {
-      this.tags('ciGroup4');
->>>>>>> e30c7a41
 
       loadTestFile(require.resolve('./_line_chart_split_series'));
       loadTestFile(require.resolve('./_line_chart_split_chart'));
@@ -96,13 +91,8 @@
       loadTestFile(require.resolve('./_region_map'));
     });
 
-<<<<<<< HEAD
-    describe('', function () {
+    describe('visualize ciGroup0', function () {
       this.tags('ciGroup0');
-=======
-    describe('visualize ciGroup12', function () {
-      this.tags('ciGroup12');
->>>>>>> e30c7a41
 
       loadTestFile(require.resolve('./_tag_cloud'));
       loadTestFile(require.resolve('./_vertical_bar_chart'));
