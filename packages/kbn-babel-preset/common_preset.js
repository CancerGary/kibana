/*
 * Licensed to Elasticsearch B.V. under one or more contributor
 * license agreements. See the NOTICE file distributed with
 * this work for additional information regarding copyright
 * ownership. Elasticsearch B.V. licenses this file to you under
 * the Apache License, Version 2.0 (the "License"); you may
 * not use this file except in compliance with the License.
 * You may obtain a copy of the License at
 *
 *    http://www.apache.org/licenses/LICENSE-2.0
 *
 * Unless required by applicable law or agreed to in writing,
 * software distributed under the License is distributed on an
 * "AS IS" BASIS, WITHOUT WARRANTIES OR CONDITIONS OF ANY
 * KIND, either express or implied.  See the License for the
 * specific language governing permissions and limitations
 * under the License.
 */

module.exports = {
  presets: [require.resolve('@babel/preset-typescript'), require.resolve('@babel/preset-react')],
  plugins: [
    require.resolve('@kbn/elastic-idx/babel'),
    require.resolve('babel-plugin-add-module-exports'),

    // The class properties proposal was merged with the private fields proposal
    // into the "class fields" proposal. Babel doesn't support this combined
    // proposal yet, which includes private field, so this transform is
    // TECHNICALLY stage 2, but for all intents and purposes it's stage 3
    //
    // See https://github.com/babel/proposals/issues/12 for progress
    require.resolve('@babel/plugin-proposal-class-properties'),
  ],
  overrides: [
    {
      // Babel 7 don't support the namespace feature on typescript code.
      // With namespaces only used for type declarations, we can securely
      // strip them off for babel on x-pack infra/siem plugins
      //
      // See https://github.com/babel/babel/issues/8244#issuecomment-466548733
<<<<<<< HEAD
      test: [
        /x-pack[\/\\]plugins[\/\\]infra[\/\\].*[\/\\]graphql/,
        /x-pack[\/\\]plugins[\/\\]siem[\/\\].*[\/\\]graphql/,
      ],
      plugins: [
        [
          require.resolve('babel-plugin-typescript-strip-namespaces'),
        ],
      ]
    }
  ]
=======
      test: /x-pack[\/\\]plugins[\/\\]infra[\/\\].*[\/\\]graphql/,
      plugins: [[require.resolve('babel-plugin-typescript-strip-namespaces')]],
    },
  ],
>>>>>>> 1794c8b0
};<|MERGE_RESOLUTION|>--- conflicted
+++ resolved
@@ -38,22 +38,11 @@
       // strip them off for babel on x-pack infra/siem plugins
       //
       // See https://github.com/babel/babel/issues/8244#issuecomment-466548733
-<<<<<<< HEAD
       test: [
         /x-pack[\/\\]plugins[\/\\]infra[\/\\].*[\/\\]graphql/,
         /x-pack[\/\\]plugins[\/\\]siem[\/\\].*[\/\\]graphql/,
       ],
-      plugins: [
-        [
-          require.resolve('babel-plugin-typescript-strip-namespaces'),
-        ],
-      ]
-    }
-  ]
-=======
-      test: /x-pack[\/\\]plugins[\/\\]infra[\/\\].*[\/\\]graphql/,
       plugins: [[require.resolve('babel-plugin-typescript-strip-namespaces')]],
     },
   ],
->>>>>>> 1794c8b0
 };